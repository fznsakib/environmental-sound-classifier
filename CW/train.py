#!/usr/bin/env python3
import time
from multiprocessing import cpu_count
from typing import Union, NamedTuple

import sys
import os
import torch
import torch.backends.cudnn
import numpy as np
from torch import nn, optim
from torch.nn import functional as F
import torchvision.datasets
from torchvision.transforms import Compose
from torch.optim.optimizer import Optimizer
from torch.utils.data import DataLoader
from torch.utils.tensorboard import SummaryWriter
from torchvision import transforms
from data.dataset import UrbanSound8KDataset
# from torchsummary import summary

import argparse
from pathlib import Path

torch.backends.cudnn.benchmark = True

parser = argparse.ArgumentParser(
    description="Train a simple CNN on CIFAR-10",
    formatter_class=argparse.ArgumentDefaultsHelpFormatter,
)

default_dataset_dir = os.getcwd() + '/data/'
parser.add_argument("--dataset-root", default=default_dataset_dir)
parser.add_argument("--log-dir", default=Path("logs"), type=Path)
parser.add_argument("--learning-rate", default=0.001, type=float, help="Learning rate")
parser.add_argument("--sgd-momentum", default=0.9, type=float)
parser.add_argument("--dropout", default=0.5, type=float)
parser.add_argument("--mode", default='LMC', type=str)
parser.add_argument("--checkpoint-path", default=Path("models/LMC"), type=Path)
parser.add_argument("--checkpoint-frequency", type=int, default=1, help="Save a checkpoint every N epochs")
parser.add_argument("--resume-checkpoint", default=Path("models/LMC"), type=Path)
parser.add_argument("--validate-only", default=False, type=bool)
parser.add_argument(
    "--batch-size",
    default=32,
    type=int,
    help="Number of images within each mini-batch",
)
parser.add_argument(
    "--epochs",
    default=50,
    type=int,
    help="Number of epochs (passes through the entire dataset) to train for",
)
parser.add_argument(
    "--val-frequency",
    default=2,
    type=int,
    help="How frequently to test the model on the validation set in number of epochs",
)
parser.add_argument(
    "--log-frequency",
    default=10,
    type=int,
    help="How frequently to save logs to tensorboard in number of steps",
)
parser.add_argument(
    "--print-frequency",
    default=10,
    type=int,
    help="How frequently to print progress to the command line in number of steps",
)
parser.add_argument(
    "-j",
    "--worker-count",
    default=cpu_count(),
    type=int,
    help="Number of worker processes used to load data.",
)


class ImageShape(NamedTuple):
    height: int
    width: int
    channels: int


if torch.cuda.is_available():
    DEVICE = torch.device("cuda")
else:
    DEVICE = torch.device("cpu")


def main(args):

    if (args.mode not in ['LMC', 'MC', 'MLMC', 'TSCNN']):
        print('modes allowed: LMC, MC, MLMC, TSCNN')
        exit()

    # Set path of model depending on mode
    if args.mode == 'MC':
        args.checkpoint_path = Path("models/MC")
        args.resume_checkpoint = Path("models/MC")
    elif args.mode == 'MLMC':
        args.checkpoint_path = Path("models/MLMC")
        args.resume_checkpoint = Path("models/MLMC")
    # In the case of TSCNN, ensure that LMCNet and MCNet has been trained and saved.
    # Store the path of associated models
    elif args.mode == 'TSCNN':
        if not Path("models/MC").exists():
            print("MCNet model is not available, please train it seperately first.")
            exit()
        elif not Path("models/LMC").exists():
            print("LMCNet model is not available, please train it seperately first.")
            exit()
        else:
            lmc_model_path = Path("models/LMC")
            mc_model_path = Path("models/MC")

    train_loader = torch.utils.data.DataLoader(
        UrbanSound8KDataset("data/UrbanSound8K_train.pkl", args.mode),
        batch_size=args.batch_size,
        shuffle=True,
        num_workers=args.worker_count,
        pin_memory=True,
    )

    test_loader = torch.utils.data.DataLoader(
        UrbanSound8KDataset("data/UrbanSound8K_test.pkl", args.mode),
        batch_size=args.batch_size,
        shuffle=False,
        num_workers=args.worker_count,
        pin_memory=True,
    )

    model = CNN(height=85, width=41, channels=1, class_count=10, mode=args.mode, dropout=args.dropout)
    if not args.mode == 'TSCNN' and args.resume_checkpoint.exists():
        checkpoint = torch.load(args.resume_checkpoint)
        print(f"Resuming model {args.resume_checkpoint} that achieved {checkpoint['accuracy']}% accuracy")
        model.load_state_dict(checkpoint['model'])
    else:
        print("New model initialised...")

    ## TASK 8: Redefine the criterion to be softmax cross entropy
    criterion = nn.CrossEntropyLoss()

    ## TASK 11: Define the optimizer
    optimizer = torch.optim.Adam(model.parameters(), lr=args.learning_rate, weight_decay=0.005)

    log_dir = get_summary_writer_log_dir(args)
    print(f"Writing logs to {log_dir}")
    summary_writer = SummaryWriter(
            str(log_dir),
            flush_secs=5
    )

    # In TSCNN mode, load both LMCNet and MCNet, initialise TSCNN validator instead of generic trainer.
    if args.mode == 'TSCNN':
        # Init models
        lmc_model = CNN(height=85, width=41, channels=1, class_count=10, mode=args.mode, dropout=args.dropout)
        mc_model = CNN(height=85, width=41, channels=1, class_count=10, mode=args.mode, dropout=args.dropout)
        # Load from checkpoint
        lmc_checkpoint = torch.load(lmc_model_path)
        mc_checkpoint = torch.load(mc_model_path)
        print(f"Loading LMCNet that achieved {lmc_checkpoint['accuracy']}% accuracy")
        lmc_model.load_state_dict(lmc_checkpoint['model'])
        print(f"Loading MCNet that achieved {mc_checkpoint['accuracy']}% accuracy")
        mc_model.load_state_dict(mc_checkpoint['model'])
        # Init loaders for LMC and MC features
        lmc_loader = torch.utils.data.DataLoader(
            UrbanSound8KDataset("data/UrbanSound8K_test.pkl", 'LMC'),
            batch_size=args.batch_size,
            shuffle=False,
            num_workers=args.worker_count,
            pin_memory=True,
        )
        mc_loader = torch.utils.data.DataLoader(
            UrbanSound8KDataset("data/UrbanSound8K_test.pkl", 'MC'),
            batch_size=args.batch_size,
            shuffle=False,
            num_workers=args.worker_count,
            pin_memory=True,
        )
        validator = TSCNN_Validator(
            lmc_model, mc_model, lmc_loader, mc_loader, criterion, optimizer, summary_writer, DEVICE
        )

        validator.validate()

    # For other modes, load generic trainer.
    else:
        trainer = Trainer(
            model, train_loader, test_loader, criterion, optimizer, summary_writer, DEVICE,
            args.checkpoint_frequency, args.checkpoint_path
        )

        trainer.train(
            args.epochs,
            args.val_frequency,
            print_frequency=args.print_frequency,
            log_frequency=args.log_frequency,
        )

    summary_writer.close()


class CNN(nn.Module):
    def __init__(self, height: int, width: int, channels: int, mode: str, class_count: int, dropout: float):
        super().__init__()
        self.input_shape = ImageShape(height=height, width=width, channels=channels)
        self.class_count = class_count
        self.dropout = nn.Dropout2d(dropout)

        # First convolutional layer
        self.conv1 = nn.Conv2d(
            in_channels=self.input_shape.channels, # Checkout input channel count
            out_channels=32,
            kernel_size=(3, 3),
            padding=(1, 1),
            bias=False
        )
        self.initialise_layer(self.conv1)
        self.batchNorm1 = nn.BatchNorm2d(32)

        # Second convolutional layer
        self.conv2 = nn.Conv2d(
            in_channels=32,
            out_channels=32,
            kernel_size=(3, 3),
            padding=(1, 1),
            bias=False
        )
        self.initialise_layer(self.conv2)
        self.batchNorm2 = nn.BatchNorm2d(32)
        self.pool2 = nn.MaxPool2d(kernel_size=(2, 2), stride=(2, 2), ceil_mode=True)

        # Third convolutional layer
        self.conv3 = nn.Conv2d(
            in_channels=32,
            out_channels=64,
            kernel_size=(3, 3),
            padding=(1, 1),
            bias=False
        )
        self.initialise_layer(self.conv3)
        self.batchNorm3 = nn.BatchNorm2d(64)

        # Fourth convolutional layer
        self.conv4 = nn.Conv2d(
            in_channels=64,
            out_channels=64,
            kernel_size=(3, 3),
            stride=(2, 2),
            padding=(1, 1),
            bias=False
        )
        self.initialise_layer(self.conv4)
        self.batchNorm4 = nn.BatchNorm2d(64)

        ## First fully connected layer
        self.fc1 = nn.Linear(15488, 1024, bias=False) # 15488 = 11 * 22 * 64

        # Shape of tensor output from 4th layer will be different due to difference in
        # input dimensions for MLMC. So number of input features to FC1 will be different.
        if mode == 'MLMC':
            self.fc1 = nn.Linear(26048, 1024, bias=False)

        self.initialise_layer(self.fc1)

        ## Second fully connected layer
        self.fc2 = nn.Linear(1024, 10, bias=False)
        self.initialise_layer(self.fc2)

    def forward(self, images: torch.Tensor) -> torch.Tensor:
        # First convolutional layer pass
        x = self.conv1(images)
        x = self.batchNorm1(x)
        x = F.relu(x)

        # Second convolutional layer pass
        # Dropout must be applied to layer and stored, instead of
        # passing as input to next convolutional layer
        x = self.dropout(x)
        x = self.conv2(x)
        x = self.batchNorm2(x)
        x = F.relu(x)
        x = self.pool2(x)

        # Third convolutional layer pass
        x = self.conv3(x)
        x = self.batchNorm3(x)
        x = F.relu(x)

        # Fourth convolutional layer pass
        x = self.dropout(x)
        x = self.conv4(x)
        x = self.batchNorm4(x)
        x = F.relu(x)

        ## TASK 4: Flatten the output of the pooling layer so it is of shape
        ## (batch_size, 4096)
        x = torch.flatten(x, start_dim=1, end_dim=3)

        # First fully connected layer pass
        x = self.dropout(x)
        x = self.fc1(x)
        x = torch.sigmoid(x)

        ## TASK 6-2: Pass x through the last fully connected layer
        # x = self.dropout(x)
        x = self.fc2(x)

        return x

    @staticmethod
    def initialise_layer(layer):
        # print(layer.bias)
        # if layer.bias == None:
        #     print("YESSSSS")
        # elif hasattr(layer, "bias"):
        if not (layer.bias is None):
            nn.init.zeros_(layer.bias)
        if hasattr(layer, "weight"):
            nn.init.kaiming_normal_(layer.weight)


class Trainer:
    def __init__(
        self,
        model: nn.Module,
        train_loader: DataLoader,
        test_loader: DataLoader,
        criterion: nn.Module,
        optimizer: Optimizer,
        summary_writer: SummaryWriter,
        device: torch.device,
        checkpoint_frequency: int,
        save_path: Path
    ):
        self.model = model.to(device)
        self.device = device
        self.train_loader = train_loader
        self.test_loader = test_loader
        self.criterion = criterion
        self.optimizer = optimizer
        self.summary_writer = summary_writer
        self.step = 0
        self.checkpoint_frequency = checkpoint_frequency
        self.save_path = save_path

    def train(
        self,
        epochs: int,
        val_frequency: int,
        print_frequency: int = 20,
        log_frequency: int = 5,
        start_epoch: int = 0
    ):
        self.model.train()
        for epoch in range(start_epoch, epochs):
            self.model.train()
            data_load_start_time = time.time()

            for i, (batch, labels, filenames) in enumerate(self.train_loader):
                batch = batch.to(self.device)
                labels = labels.to(self.device)
                data_load_end_time = time.time()

                # Compute the forward pass of the model
                logits = self.model.forward(batch)

                # Compute the loss using self.criterion and store it
                loss = self.criterion(logits, labels)

                # Compute the backward pass
                loss.backward()

                # Step the optimizer and then zero out the gradient buffers.
                self.optimizer.step()
                self.optimizer.zero_grad()

                with torch.no_grad():
                    preds = logits.argmax(-1)
                    accuracy = compute_accuracy(labels, preds)

                data_load_time = data_load_end_time - data_load_start_time
                step_time = time.time() - data_load_end_time
                if ((self.step + 1) % log_frequency) == 0:
                    self.log_metrics(epoch, accuracy, loss, data_load_time, step_time)
                if ((self.step + 1) % print_frequency) == 0:
                    self.print_metrics(epoch, accuracy, loss, data_load_time, step_time)

                self.step += 1
                data_load_start_time = time.time()

            self.summary_writer.add_scalar("epoch", epoch, self.step)
            if ((epoch + 1) % val_frequency) == 0:
                validated_accuracy = self.validate()
                # Save every args.checkpoint_frequency or if this is the last epoch
                if (epoch + 1) % self.checkpoint_frequency or (epoch + 1) == epochs or epoch == 1:
                    self.save_model(validated_accuracy)
                # self.validate() will put the model in validation mode,
                # so we have to switch back to train mode afterwards
                self.model.train()

    def print_metrics(self, epoch, accuracy, loss, data_load_time, step_time):
        epoch_step = self.step % len(self.train_loader)
        print(
                f"epoch: [{epoch}], "
                f"step: [{epoch_step}/{len(self.train_loader)}], "
                f"batch loss: {loss:.5f}, "
                f"batch accuracy: {accuracy * 100:2.2f}, "
                f"data load time: "
                f"{data_load_time:.5f}, "
                f"step time: {step_time:.5f}"
        )

    def log_metrics(self, epoch, accuracy, loss, data_load_time, step_time):
        self.summary_writer.add_scalar("epoch", epoch, self.step)
        self.summary_writer.add_scalars(
                "accuracy",
                {"train": accuracy},
                self.step
        )
        self.summary_writer.add_scalars(
                "loss",
                {"train": float(loss.item())},
                self.step
        )
        self.summary_writer.add_scalar(
                "time/data", data_load_time, self.step
        )
        self.summary_writer.add_scalar(
                "time/data", step_time, self.step
        )

    def save_model(self, accuracy):
        print(f"Saving model to {self.save_path}")
        print("with accuracy of " + str(accuracy))
        torch.save({
        'model': self.model.state_dict(),
        'accuracy': accuracy
        }, self.save_path)

    def validate(self):
        # key = filename -> { label: x, preds = []}
        results = {}
        total_loss = 0

        # Turn on evaluation mode for network. This changes the behaviour of
        # dropout and batch normalisation during validation.
        self.model.eval()

        # No need to track gradients for validation, we're not optimizing.
        with torch.no_grad():
            for i, (batch, labels, filenames) in enumerate(self.test_loader):
                batch = batch.to(self.device)
                labels = labels.to(self.device)
                logits = self.model(batch)
                loss = self.criterion(logits, labels)
                total_loss += loss.item()
                preds = logits.argmax(dim=-1).cpu().numpy()

                # Populate dictionary with scores for each segment in this batch assigned to the filename
                for j, filename in enumerate(filenames):
                    current_logits = logits[j].cpu().tolist()
                    if filename not in results:
                        results[filename] = {
                            "label" : labels[j],
                            "logits" : [current_logits],
                            "prediction"  : -1
                        }
                    else:
                        results[filename]["logits"].append(current_logits)

        # Take the average across each class score for each file to get a prediction
        results = compute_predictions(results)

        accuracy = compute_file_accuracy(results)

        per_class_accuracies = compute_file_per_class_accuracies(results)
        per_class_accuracies = dict(sorted(per_class_accuracies.items()))

        average_class_accuracy = sum(per_class_accuracies.values())/len(per_class_accuracies.keys())

        average_loss = total_loss / len(self.test_loader)

        self.summary_writer.add_scalars(
                "accuracy",
                {"test": accuracy},
                self.step
        )
        self.summary_writer.add_scalars(
                "loss",
                {"test": average_loss},
                self.step
        )
<<<<<<< HEAD
        accuracy_percentage = accuracy * 100
        print(f"validation loss: {average_loss:.5f}, accuracy: {accuracy_percentage:2.2f}")
=======
        print(f"validation loss: {average_loss:.5f}, accuracy: {accuracy * 100:2.2f}, average class-wise accuracy: {average_class_accuracy * 100:2.2f}")
>>>>>>> 764ed8d3
        print(f"per class accuracies: {per_class_accuracies}")
        return accuracy_percentage

class TSCNN_Validator:
    def __init__(
        self,
        lmc_model: nn.Module,
        mc_model: nn.Module,
        lmc_loader: DataLoader,
        mc_loader: DataLoader,
        criterion: nn.Module,
        optimizer: Optimizer,
        summary_writer: SummaryWriter,
        device: torch.device,
    ):
        self.lmc_model = lmc_model.to(device)
        self.mc_model = mc_model.to(device)
        self.device = device
        self.lmc_loader = lmc_loader
        self.mc_loader = mc_loader
        self.criterion = criterion
        self.optimizer = optimizer
        self.summary_writer = summary_writer
        self.step = 0

    def print_metrics(self, epoch, accuracy, loss, data_load_time, step_time):
        epoch_step = self.step % len(self.train_loader)
        print(
                f"epoch: [{epoch}], "
                f"step: [{epoch_step}/{len(self.train_loader)}], "
                f"batch loss: {loss:.5f}, "
                f"batch accuracy: {accuracy * 100:2.2f}, "
                f"data load time: "
                f"{data_load_time:.5f}, "
                f"step time: {step_time:.5f}"
        )

    def log_metrics(self, epoch, accuracy, loss, data_load_time, step_time):
        self.summary_writer.add_scalar("epoch", epoch, self.step)
        self.summary_writer.add_scalars(
                "accuracy",
                {"train": accuracy},
                self.step
        )
        self.summary_writer.add_scalars(
                "loss",
                {"train": float(loss.item())},
                self.step
        )
        self.summary_writer.add_scalar(
                "time/data", data_load_time, self.step
        )
        self.summary_writer.add_scalar(
                "time/data", step_time, self.step
        )

    def validate(self):
        # key = filename -> { label: x, preds = []}
        results = {}
        lmc_results = {}
        mc_results = {}
        total_loss = 0

        # Turn on evaluation mode for network. This changes the behaviour of
        # dropout and batch normalisation during validation.
        self.lmc_model.eval()
        self.mc_model.eval()

        # No need to track gradients for validation, we're not optimizing.
        with torch.no_grad():
            for i, (batch, labels, filenames) in enumerate(self.lmc_loader):
                batch = batch.to(self.device)
                labels = labels.to(self.device)
                logits = self.lmc_model(batch)
                loss = self.criterion(logits, labels)
                total_loss += loss.item()
                preds = logits.argmax(dim=-1).cpu().numpy()

                # Populate dictionary with scores for each segment in this batch assigned to the filename
                for j, filename in enumerate(filenames):
                    current_logits = logits[j].cpu().tolist()
                    if filename not in lmc_results:
                        lmc_results[filename] = {
                            "label" : labels[j],
                            "logits" : [current_logits],
                            "prediction"  : -1
                        }
                    else:
                        lmc_results[filename]["logits"].append(current_logits)

        with torch.no_grad():
            for i, (batch, labels, filenames) in enumerate(self.mc_loader):
                batch = batch.to(self.device)
                labels = labels.to(self.device)
                logits = self.mc_model(batch)
                loss = self.criterion(logits, labels)
                total_loss += loss.item()
                preds = logits.argmax(dim=-1).cpu().numpy()

                # Populate dictionary with scores for each segment in this batch assigned to the filename
                for j, filename in enumerate(filenames):
                    current_logits = logits[j].cpu().tolist()
                    if filename not in mc_results:
                        mc_results[filename] = {
                            "label" : labels[j],
                            "logits" : [current_logits],
                            "prediction"  : -1
                        }
                    else:
                        mc_results[filename]["logits"].append(current_logits)

        results = lmc_results
        for filename in lmc_results.keys():
            for i in range (0, len(lmc_results[filename]["logits"])):
                for j in range(0, len(lmc_results[filename]["logits"][i])):
                    results[filename]["logits"][i][j] = (lmc_results[filename]["logits"][i][j] + mc_results[filename]["logits"][i][j])/2

        # Take the average across each class score for each file to get a prediction
        results = compute_predictions(results)

        accuracy = compute_file_accuracy(results)
        per_class_accuracies = compute_file_per_class_accuracies(results)
        average_loss = total_loss / len(self.lmc_loader)

        self.summary_writer.add_scalars(
                "accuracy",
                {"test": accuracy},
                self.step
        )
        self.summary_writer.add_scalars(
                "loss",
                {"test": average_loss},
                self.step
        )
        accuracy_percentage = accuracy * 100
        print(f"validation loss: {average_loss:.5f}, accuracy: {accuracy_percentage:2.2f}")
        print(f"per class accuracies: {per_class_accuracies}")
        return accuracy_percentage

def compute_predictions(results: dict) -> dict:

    for filename in results:
        # Convert list ot logits for this file to numpy array
        results[filename]["logits"] = np.asarray(results[filename]["logits"])

        # Average scores across segments for each class
        results[filename]["logits"] = np.mean(results[filename]["logits"], axis=0)

        # Get index of highest scoring class
        results[filename]["prediction"] = results[filename]["logits"].argmax(-1)

    return results


def compute_file_accuracy(results : dict) -> float:
    correct = 0
    for filename in results:
        if (results[filename]["label"] == results[filename]["prediction"]):
            correct += 1

    return correct/len(results.keys())

def compute_accuracy(
    labels: Union[torch.Tensor, np.ndarray], preds: Union[torch.Tensor, np.ndarray]
) -> float:
    """
    Args:
        labels: ``(batch_size, class_count)`` tensor or array containing example labels
        preds: ``(batch_size, class_count)`` tensor or array containing model prediction
    """
    assert len(labels) == len(preds)
    return float((labels == preds).sum()) / len(labels)


def compute_file_per_class_accuracies(results : dict) -> float:

    class_accuracies = {}

    for filename in results:
        label = results[filename]["label"].item()

        if label not in class_accuracies.keys():
            class_accuracies[label] = []

        if label == results[filename]["prediction"]:
            class_accuracies[label].append(1)
        else:
            class_accuracies[label].append(0)

    for label in class_accuracies:
        accuracy_count = class_accuracies[label]
        class_accuracies[label] = sum(accuracy_count)/len(accuracy_count)

    return class_accuracies

def compute_per_class_accuracies(labels: Union[torch.Tensor, np.ndarray], preds: Union[torch.Tensor, np.ndarray]) -> float:

    class_accuracies = {}
    classes = np.unique(labels)

    # Go through each class available
    for c in classes:
        # Find all correct predictions
        matches = labels[labels == preds]
        # Extract all correct predicitons for given class
        class_matches = (matches == c).sum()
        # Calculate class accuracy
        class_accuracy = float(class_matches / (labels == c).sum())
        class_accuracies[c] = class_accuracy

    return class_accuracies

def get_summary_writer_log_dir(args: argparse.Namespace) -> str:
    """Get a unique directory that hasn't been logged to before for use with a TB
    SummaryWriter.

    Args:
        args: CLI Arguments

    Returns:
        Subdirectory of log_dir with unique subdirectory name to prevent multiple runs
        from getting logged to the same TB log directory (which you can't easily
        untangle in TB).
    """
    tb_log_dir_prefix = (
      f"CNN_bn_"
      f"mode={args.mode}_"
      f"bs={args.batch_size}_"
      f"lr={args.learning_rate}_"
      f"run_"
    )
    i = 0
    while i < 1000:
        tb_log_dir = args.log_dir / (tb_log_dir_prefix + str(i))
        if not tb_log_dir.exists():
            return str(tb_log_dir)
        i += 1
    return str(tb_log_dir)

if __name__ == "__main__":
    main(parser.parse_args())<|MERGE_RESOLUTION|>--- conflicted
+++ resolved
@@ -495,12 +495,9 @@
                 {"test": average_loss},
                 self.step
         )
-<<<<<<< HEAD
+              
         accuracy_percentage = accuracy * 100
-        print(f"validation loss: {average_loss:.5f}, accuracy: {accuracy_percentage:2.2f}")
-=======
-        print(f"validation loss: {average_loss:.5f}, accuracy: {accuracy * 100:2.2f}, average class-wise accuracy: {average_class_accuracy * 100:2.2f}")
->>>>>>> 764ed8d3
+        print(f"validation loss: {average_loss:.5f}, accuracy: {accuracy_percentage:2.2f}, average class-wise accuracy: {average_class_accuracy * 100:2.2f}")
         print(f"per class accuracies: {per_class_accuracies}")
         return accuracy_percentage
 
